--- conflicted
+++ resolved
@@ -52,13 +52,9 @@
     "vega-functions": "^5.13.1"
   },
   "dependencies": {
-<<<<<<< HEAD
-    "@aws-sdk/client-cognito-identity-provider": "^3.859.0",
-=======
     "@dnd-kit/core": "^6.3.1",
     "@dnd-kit/sortable": "^10.0.0",
     "@dnd-kit/utilities": "^3.2.2",
->>>>>>> 95841492
     "@emotion/is-prop-valid": "^1.3.1",
     "@react-three/drei": "^10.5.1",
     "@react-three/fiber": "^9.2.0",
@@ -66,7 +62,6 @@
     "@types/qrcode.react": "^3.0.0",
     "@vj-app/types": "1.0.0",
     "@vj-app/ui-components": "1.0.0",
-    "amazon-cognito-identity-js": "^6.3.15",
     "clsx": "^2.1.1",
     "framer-motion": "^12.5.0",
     "immer": "^10.1.1",

/**
 * Comprehensive WebGPU and WebGL mock for testing
 * Provides complete GPU API and WebGL context mock implementation
 */

export interface MockGPUAdapter {
  name: string;
  features: Set<string>;
  limits: Record<string, number>;
  requestDevice: jest.Mock;
}

export interface MockGPUDevice {
  features: Set<string>;
  limits: Record<string, number>;
  queue: MockGPUQueue;
  createShaderModule: jest.Mock;
  createBindGroup: jest.Mock;
  createBindGroupLayout: jest.Mock;
  createPipelineLayout: jest.Mock;
  createComputePipeline: jest.Mock;
  createRenderPipeline: jest.Mock;
  createCommandEncoder: jest.Mock;
  createBuffer: jest.Mock;
  createTexture: jest.Mock;
  destroy: jest.Mock;
  lost: Promise<{ reason: string; message: string }>;
}

export interface MockGPUQueue {
  submit: jest.Mock;
  writeBuffer: jest.Mock;
  writeTexture: jest.Mock;
}

export interface MockWebGLRenderingContext {
  canvas: HTMLCanvasElement;
  drawingBufferWidth: number;
  drawingBufferHeight: number;
  getExtension: jest.Mock;
  getParameter: jest.Mock;
  createShader: jest.Mock;
  shaderSource: jest.Mock;
  compileShader: jest.Mock;
  getShaderParameter: jest.Mock;
  createProgram: jest.Mock;
  attachShader: jest.Mock;
  linkProgram: jest.Mock;
  getProgramParameter: jest.Mock;
  useProgram: jest.Mock;
  createBuffer: jest.Mock;
  bindBuffer: jest.Mock;
  bufferData: jest.Mock;
  createTexture: jest.Mock;
  bindTexture: jest.Mock;
  texImage2D: jest.Mock;
  texParameteri: jest.Mock;
  viewport: jest.Mock;
  clear: jest.Mock;
  clearColor: jest.Mock;
  enable: jest.Mock;
  disable: jest.Mock;
  blendFunc: jest.Mock;
  drawArrays: jest.Mock;
  drawElements: jest.Mock;
  getError: jest.Mock;
}

// WebGPU Mock Implementation
export const createGPUAdapterMock = (): MockGPUAdapter => ({
  name: 'Mock GPU Adapter',
  features: new Set(['texture-compression-bc', 'timestamp-query']),
  limits: {
    maxTextureDimension1D: 8192,
    maxTextureDimension2D: 8192,
    maxTextureDimension3D: 2048,
    maxTextureArrayLayers: 256,
    maxBindGroups: 4,
    maxDynamicUniformBuffersPerPipelineLayout: 8,
    maxDynamicStorageBuffersPerPipelineLayout: 4,
    maxSampledTexturesPerShaderStage: 16,
    maxSamplersPerShaderStage: 16,
    maxStorageBuffersPerShaderStage: 8,
    maxStorageTexturesPerShaderStage: 4,
    maxUniformBuffersPerShaderStage: 12,
    maxUniformBufferBindingSize: 65536,
    maxStorageBufferBindingSize: 134217728,
    maxVertexBuffers: 8,
    maxVertexAttributes: 16,
    maxVertexBufferArrayStride: 2048
  },
  requestDevice: jest.fn().mockResolvedValue(createGPUDeviceMock())
});

export const createGPUDeviceMock = (): MockGPUDevice => {
  const device: MockGPUDevice = {
    features: new Set(['texture-compression-bc']),
    limits: {
      maxTextureDimension1D: 8192,
      maxTextureDimension2D: 8192,
      maxTextureDimension3D: 2048
    },
    queue: {
      submit: jest.fn(),
      writeBuffer: jest.fn(),
      writeTexture: jest.fn()
    },
    createShaderModule: jest.fn().mockReturnValue({
      compilationInfo: jest.fn().mockResolvedValue({ messages: [] })
    }),
    createBindGroup: jest.fn().mockReturnValue({}),
    createBindGroupLayout: jest.fn().mockReturnValue({}),
    createPipelineLayout: jest.fn().mockReturnValue({}),
    createComputePipeline: jest.fn().mockReturnValue({
      getBindGroupLayout: jest.fn().mockReturnValue({})
    }),
    createRenderPipeline: jest.fn().mockReturnValue({
      getBindGroupLayout: jest.fn().mockReturnValue({})
    }),
    createCommandEncoder: jest.fn().mockReturnValue({
      beginComputePass: jest.fn().mockReturnValue({
        setPipeline: jest.fn(),
        setBindGroup: jest.fn(),
        dispatchWorkgroups: jest.fn(),
        end: jest.fn()
      }),
      beginRenderPass: jest.fn().mockReturnValue({
        setPipeline: jest.fn(),
        setBindGroup: jest.fn(),
        setVertexBuffer: jest.fn(),
        setIndexBuffer: jest.fn(),
        draw: jest.fn(),
        drawIndexed: jest.fn(),
        end: jest.fn()
      }),
      finish: jest.fn().mockReturnValue({})
    }),
    createBuffer: jest.fn().mockReturnValue({
      size: 1024,
      usage: 0,
      mapState: 'unmapped',
      mapAsync: jest.fn().mockResolvedValue(undefined),
      getMappedRange: jest.fn().mockReturnValue(new ArrayBuffer(1024)),
      unmap: jest.fn(),
      destroy: jest.fn()
    }),
    createTexture: jest.fn().mockReturnValue({
      createView: jest.fn().mockReturnValue({}),
      destroy: jest.fn()
    }),
    destroy: jest.fn(),
    lost: new Promise(() => {}) // Never resolves in tests
  };
  
  return device;
};

// WebGL Mock Implementation
export const createWebGLContextMock = (): MockWebGLRenderingContext => {
  const gl: MockWebGLRenderingContext = {
    canvas: document.createElement('canvas'),
    drawingBufferWidth: 800,
    drawingBufferHeight: 600,
    getExtension: jest.fn((name: string) => {
      if (name === 'WEBGL_debug_renderer_info') {
        return { UNMASKED_VENDOR_WEBGL: 0x9245, UNMASKED_RENDERER_WEBGL: 0x9246 };
      }
      return {};
    }),
    getParameter: jest.fn((pname: number) => {
      const params: Record<number, any> = {
        0x9245: 'Mock GPU Vendor', // UNMASKED_VENDOR_WEBGL
        0x9246: 'Mock GPU Renderer', // UNMASKED_RENDERER_WEBGL
        0x0D33: 4096, // MAX_TEXTURE_SIZE
        0x851C: 16, // MAX_VERTEX_TEXTURE_IMAGE_UNITS
        0x8B4D: 16, // MAX_FRAGMENT_UNIFORM_VECTORS
        0x8869: 16, // MAX_VERTEX_ATTRIBS
        0x8DFB: 32 // MAX_SAMPLES
      };
      return params[pname] || 0;
    }),
    createShader: jest.fn().mockReturnValue({}),
    shaderSource: jest.fn(),
    compileShader: jest.fn(),
    getShaderParameter: jest.fn().mockReturnValue(true),
    createProgram: jest.fn().mockReturnValue({}),
    attachShader: jest.fn(),
    linkProgram: jest.fn(),
    getProgramParameter: jest.fn().mockReturnValue(true),
    useProgram: jest.fn(),
    createBuffer: jest.fn().mockReturnValue({}),
    bindBuffer: jest.fn(),
    bufferData: jest.fn(),
    createTexture: jest.fn().mockReturnValue({}),
    bindTexture: jest.fn(),
    texImage2D: jest.fn(),
    texParameteri: jest.fn(),
    viewport: jest.fn(),
    clear: jest.fn(),
    clearColor: jest.fn(),
    enable: jest.fn(),
    disable: jest.fn(),
    blendFunc: jest.fn(),
    drawArrays: jest.fn(),
    drawElements: jest.fn(),
    getError: jest.fn().mockReturnValue(0) // NO_ERROR
  };
  
  return gl;
};

// Three.js WebGLRenderer capabilities mock
export const createWebGLCapabilitiesMock = () => ({
  isWebGL2: true,
  drawBuffers: true,
  precision: 'highp',
  logarithmicDepthBuffer: false,
  maxTextures: 16,
  maxVertexTextures: 16,
  maxTextureSize: 4096,
  maxCubemapSize: 4096,
  maxAttributes: 16,
  maxVertexUniforms: 1024,
  maxVaryings: 32,
  maxFragmentUniforms: 1024,
  vertexTextures: true,
  floatFragmentTextures: true,
  floatVertexTextures: true
});

// Setup global WebGPU and WebGL mocks
export const setupWebGPUMocks = () => {
  // Mock WebGPU API
  // @ts-ignore
  global.navigator.gpu = {
    requestAdapter: jest.fn().mockResolvedValue(createGPUAdapterMock()),
    getPreferredCanvasFormat: jest.fn().mockReturnValue('bgra8unorm')
  };
  
  // Mock OffscreenCanvas
  // @ts-ignore
  global.OffscreenCanvas = jest.fn().mockImplementation((width: number, height: number) => ({
    width,
    height,
    getContext: jest.fn((contextType: string) => {
      if (contextType === 'webgl' || contextType === 'webgl2') {
        return createWebGLContextMock();
      }
      if (contextType === 'webgpu') {
        return {
          configure: jest.fn(),
          unconfigure: jest.fn(),
          getCurrentTexture: jest.fn().mockReturnValue({
            createView: jest.fn().mockReturnValue({})
          })
        };
      }
      return null;
    }),
    transferToImageBitmap: jest.fn()
  }));
  
  // Mock WebGL2RenderingContext
  // @ts-ignore
  global.WebGL2RenderingContext = jest.fn();
  // @ts-ignore
  global.WebGLRenderingContext = jest.fn();
};

// WebGPU Detector mock
export const createWebGPUDetectorMock = (shouldSupport: boolean = true) => ({
  detect: jest.fn().mockImplementation(() => {
    if (shouldSupport) {
      return Promise.resolve({
        adapter: createGPUAdapterMock(),
        device: createGPUDeviceMock()
      });
    } else {
      return Promise.reject(new Error('WebGPU not supported'));
    }
  })
});

// Cleanup function
export const cleanupWebGPUMocks = () => {
<<<<<<< HEAD
  // @ts-ignore
  if (global.navigator && global.navigator.gpu) {
    (global.navigator as any).gpu = undefined;
  }
  // @ts-ignore
  if (global.OffscreenCanvas) {
    (global as any).OffscreenCanvas = undefined;
  }
  // @ts-ignore
  if (global.WebGL2RenderingContext) {
    (global as any).WebGL2RenderingContext = undefined;
  }
  // @ts-ignore
  if (global.WebGLRenderingContext) {
    (global as any).WebGLRenderingContext = undefined;
=======
  // Reset mocked properties
  try {
    // @ts-ignore - Allow property reassignment for cleanup
    if (global.navigator && 'gpu' in global.navigator) {
      (global.navigator as any).gpu = undefined;
    }
  } catch (e) {
    // Ignore errors during cleanup
  }
  
  try {
    // @ts-ignore - Allow property reassignment for cleanup  
    if ('OffscreenCanvas' in global) {
      (global as any).OffscreenCanvas = undefined;
    }
  } catch (e) {
    // Ignore errors during cleanup
  }
  
  try {
    // @ts-ignore - Allow property reassignment for cleanup
    if ('WebGL2RenderingContext' in global) {
      (global as any).WebGL2RenderingContext = undefined;
    }
  } catch (e) {
    // Ignore errors during cleanup
  }
  
  try {
    // @ts-ignore - Allow property reassignment for cleanup
    if ('WebGLRenderingContext' in global) {
      (global as any).WebGLRenderingContext = undefined;
    }
  } catch (e) {
    // Ignore errors during cleanup
>>>>>>> 95841492
  }
};<|MERGE_RESOLUTION|>--- conflicted
+++ resolved
@@ -283,23 +283,6 @@
 
 // Cleanup function
 export const cleanupWebGPUMocks = () => {
-<<<<<<< HEAD
-  // @ts-ignore
-  if (global.navigator && global.navigator.gpu) {
-    (global.navigator as any).gpu = undefined;
-  }
-  // @ts-ignore
-  if (global.OffscreenCanvas) {
-    (global as any).OffscreenCanvas = undefined;
-  }
-  // @ts-ignore
-  if (global.WebGL2RenderingContext) {
-    (global as any).WebGL2RenderingContext = undefined;
-  }
-  // @ts-ignore
-  if (global.WebGLRenderingContext) {
-    (global as any).WebGLRenderingContext = undefined;
-=======
   // Reset mocked properties
   try {
     // @ts-ignore - Allow property reassignment for cleanup
@@ -335,6 +318,5 @@
     }
   } catch (e) {
     // Ignore errors during cleanup
->>>>>>> 95841492
   }
 };
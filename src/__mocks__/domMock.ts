/**
 * Comprehensive DOM and Window API mock for testing
 * Provides complete browser environment mock implementation
 */

// Mock Service Worker Registration
export interface MockServiceWorkerRegistration {
  scope: string;
  installing: MockServiceWorker | null;
  waiting: MockServiceWorker | null;
  active: MockServiceWorker | null;
  update: jest.Mock;
  unregister: jest.Mock;
  addEventListener: jest.Mock;
  removeEventListener: jest.Mock;
}

export interface MockServiceWorker {
  state: 'installing' | 'installed' | 'activating' | 'activated' | 'redundant';
  scriptURL: string;
  postMessage: jest.Mock;
  addEventListener: jest.Mock;
  removeEventListener: jest.Mock;
}

// Create mock Service Worker
export const createServiceWorkerMock = (state: MockServiceWorker['state'] = 'activated'): MockServiceWorker => ({
  state,
  scriptURL: '/sw.js',
  postMessage: jest.fn(),
  addEventListener: jest.fn(),
  removeEventListener: jest.fn()
});

// Create mock Service Worker Registration
export const createServiceWorkerRegistrationMock = (): MockServiceWorkerRegistration => ({
  scope: '/',
  installing: null,
  waiting: null,
  active: createServiceWorkerMock('activated'),
  update: jest.fn().mockResolvedValue(undefined),
  unregister: jest.fn().mockResolvedValue(true),
  addEventListener: jest.fn(),
  removeEventListener: jest.fn()
});

// Mock Navigator with Service Worker
export const createNavigatorMock = () => ({
  serviceWorker: {
    register: jest.fn().mockResolvedValue(createServiceWorkerRegistrationMock()),
    ready: Promise.resolve(createServiceWorkerRegistrationMock()),
    controller: createServiceWorkerMock('activated'),
    addEventListener: jest.fn(),
    removeEventListener: jest.fn(),
    getRegistration: jest.fn().mockResolvedValue(createServiceWorkerRegistrationMock()),
    getRegistrations: jest.fn().mockResolvedValue([createServiceWorkerRegistrationMock()])
  },
  userAgent: 'Mozilla/5.0 (Test Browser)',
  language: 'en-US',
  onLine: true,
  permissions: {
    query: jest.fn().mockResolvedValue({ state: 'granted' })
  }
});

// Mock Document with enhanced functionality
export const createDocumentMock = () => {
  const elements = new Map<string, HTMLElement>();
  let elementIdCounter = 0;
  
  const createElement = jest.fn((tagName: string) => {
    const element: any = {
      id: `mock-element-${elementIdCounter++}`,
      tagName: tagName.toUpperCase(),
      setAttribute: jest.fn((name: string, value: string) => {
        element[name] = value;
      }),
      getAttribute: jest.fn((name: string) => element[name]),
      appendChild: jest.fn(),
      removeChild: jest.fn(),
      addEventListener: jest.fn(),
      removeEventListener: jest.fn(),
      style: {},
      classList: {
        add: jest.fn(),
        remove: jest.fn(),
        contains: jest.fn().mockReturnValue(false),
        toggle: jest.fn()
      }
    };
    
    // Canvas-specific properties
    if (tagName.toLowerCase() === 'canvas') {
      element.width = 300;
      element.height = 150;
      element.getContext = jest.fn((contextType: string) => {
        if (contextType === '2d') {
          return {
            fillStyle: '',
            strokeStyle: '',
            lineWidth: 1,
            fillRect: jest.fn(),
            strokeRect: jest.fn(),
            clearRect: jest.fn(),
            beginPath: jest.fn(),
            closePath: jest.fn(),
            moveTo: jest.fn(),
            lineTo: jest.fn(),
            arc: jest.fn(),
            fill: jest.fn(),
            stroke: jest.fn(),
            drawImage: jest.fn(),
            getImageData: jest.fn().mockReturnValue({
              data: new Uint8ClampedArray(4),
              width: 1,
              height: 1
            }),
            putImageData: jest.fn()
          };
        }
        return null;
      });
    }
    
    // Link-specific properties
    if (tagName.toLowerCase() === 'link') {
      element.rel = '';
      element.as = '';
      element.href = '';
      element.crossOrigin = '';
    }
    
    elements.set(element.id, element);
    return element;
  });
  
  return {
    createElement,
    createTextNode: jest.fn((text: string) => ({ nodeValue: text })),
    createDocumentFragment: jest.fn(() => ({
      appendChild: jest.fn(),
      querySelector: jest.fn(),
      querySelectorAll: jest.fn().mockReturnValue([])
    })),
    getElementById: jest.fn((id: string) => elements.get(id) || null),
    getElementsByClassName: jest.fn(() => []),
    getElementsByTagName: jest.fn(() => []),
    querySelector: jest.fn(),
    querySelectorAll: jest.fn().mockReturnValue([]),
    head: {
      appendChild: jest.fn(),
      removeChild: jest.fn()
    },
    body: {
      appendChild: jest.fn(),
      removeChild: jest.fn(),
      style: {}
    },
    addEventListener: jest.fn(),
    removeEventListener: jest.fn(),
    location: {
      href: 'http://localhost:3000/',
      origin: 'http://localhost:3000',
      pathname: '/',
      search: '',
      hash: '',
      reload: jest.fn()
    }
  };
};

// Mock Window object
export const createWindowMock = () => {
  const listeners = new Map<string, Set<Function>>();
  
  return {
    document: createDocumentMock(),
    navigator: createNavigatorMock(),
    location: {
      href: 'http://localhost:3000/',
      origin: 'http://localhost:3000',
      pathname: '/',
      search: '',
      hash: '',
      reload: jest.fn(),
      replace: jest.fn()
    },
    localStorage: {
      getItem: jest.fn(),
      setItem: jest.fn(),
      removeItem: jest.fn(),
      clear: jest.fn(),
<<<<<<< HEAD
      length: 0,
      key: jest.fn().mockReturnValue(null)
    } as Storage,
=======
      key: jest.fn(),
      length: 0
    },
>>>>>>> 95841492
    sessionStorage: {
      getItem: jest.fn(),
      setItem: jest.fn(),
      removeItem: jest.fn(),
      clear: jest.fn(),
<<<<<<< HEAD
      length: 0,
      key: jest.fn().mockReturnValue(null)
    } as Storage,
=======
      key: jest.fn(),
      length: 0
    },
>>>>>>> 95841492
    addEventListener: jest.fn((type: string, listener: Function) => {
      if (!listeners.has(type)) {
        listeners.set(type, new Set());
      }
      listeners.get(type)!.add(listener);
    }),
    removeEventListener: jest.fn((type: string, listener: Function) => {
      if (listeners.has(type)) {
        listeners.get(type)!.delete(listener);
      }
    }),
    dispatchEvent: jest.fn((event: any) => {
      const typeListeners = listeners.get(event.type);
      if (typeListeners) {
        typeListeners.forEach(listener => listener(event));
      }
      return true;
    }),
    requestAnimationFrame: jest.fn((callback: Function) => {
      setTimeout(() => callback(performance.now()), 16);
      return 1;
    }),
    cancelAnimationFrame: jest.fn(),
    matchMedia: jest.fn((query: string) => ({
      matches: false,
      media: query,
      addEventListener: jest.fn(),
      removeEventListener: jest.fn(),
      addListener: jest.fn(),
      removeListener: jest.fn(),
      dispatchEvent: jest.fn()
    })),
    getComputedStyle: jest.fn(() => ({
      getPropertyValue: jest.fn()
    })),
    alert: jest.fn(),
    confirm: jest.fn().mockReturnValue(true),
    prompt: jest.fn(),
    open: jest.fn(),
    close: jest.fn(),
    scrollTo: jest.fn(),
    innerWidth: 1024,
    innerHeight: 768,
    devicePixelRatio: 1,
    performance: {
      now: jest.fn(() => Date.now()),
      mark: jest.fn(),
      measure: jest.fn(),
      getEntriesByType: jest.fn().mockReturnValue([]),
      clearMarks: jest.fn(),
      clearMeasures: jest.fn(),
<<<<<<< HEAD
      eventCounts: new Map(),
      navigation: {} as PerformanceNavigation,
      onresourcetimingbufferfull: null,
      timeOrigin: Date.now(),
      timing: {} as PerformanceTiming,
      getEntries: jest.fn().mockReturnValue([]),
      getEntriesByName: jest.fn().mockReturnValue([]),
      setResourceTimingBufferSize: jest.fn(),
      clearResourceTimings: jest.fn(),
      toJSON: jest.fn()
=======
      getEntries: jest.fn().mockReturnValue([]),
      getEntriesByName: jest.fn().mockReturnValue([]),
      clearResourceTimings: jest.fn(),
      setResourceTimingBufferSize: jest.fn(),
      timeOrigin: Date.now(),
      timing: {} as PerformanceTiming,
      navigation: {} as PerformanceNavigation,
      eventCounts: new Map(),
      onresourcetimingbufferfull: null,
      toJSON: jest.fn(),
      addEventListener: jest.fn(),
      removeEventListener: jest.fn(),
      dispatchEvent: jest.fn()
>>>>>>> 95841492
    } as unknown as Performance,
    fetch: jest.fn().mockResolvedValue({
      ok: true,
      status: 200,
      json: jest.fn().mockResolvedValue({}),
      text: jest.fn().mockResolvedValue(''),
      blob: jest.fn().mockResolvedValue(new Blob())
    })
  };
};

// Setup global DOM mocks
export const setupDOMMocks = () => {
  const windowMock = createWindowMock();
  const documentMock = windowMock.document;
  
  // Setup global window properties - check if already exists
  if (!global.window || global.window.constructor.name === 'Window') {
    Object.defineProperty(global, 'window', {
      value: windowMock,
      writable: true,
      configurable: true
    });
  } else {
    (global as any).window = windowMock;
  }
  
  // Setup global document
  if (!global.document || global.document.constructor.name === 'Document') {
    Object.defineProperty(global, 'document', {
      value: documentMock,
      writable: true,
      configurable: true
    });
  } else {
    (global as any).document = documentMock;
  }
  
  // Setup global navigator
  if (!global.navigator || global.navigator.constructor.name === 'Navigator') {
    Object.defineProperty(global, 'navigator', {
      value: windowMock.navigator,
      writable: true,
      configurable: true
    });
  } else {
    (global as any).navigator = windowMock.navigator;
  }
  
  // Setup other global properties
  global.localStorage = windowMock.localStorage;
  global.sessionStorage = windowMock.sessionStorage;
  global.requestAnimationFrame = windowMock.requestAnimationFrame;
  global.cancelAnimationFrame = windowMock.cancelAnimationFrame;
  global.performance = windowMock.performance;
  
  // Setup Image constructor
  // @ts-ignore
  global.Image = jest.fn().mockImplementation(() => ({
    src: '',
    onload: null,
    onerror: null,
    width: 0,
    height: 0,
    addEventListener: jest.fn(),
    removeEventListener: jest.fn()
  }));
  
  // Setup URL constructor
  // @ts-ignore
  global.URL = {
    createObjectURL: jest.fn().mockReturnValue('blob:mock-url'),
    revokeObjectURL: jest.fn()
  };
};

// Cleanup function
export const cleanupDOMMocks = () => {
  // @ts-ignore
  delete global.window;
  // @ts-ignore
  delete global.document;
  // @ts-ignore
  delete global.navigator;
  // @ts-ignore
  delete global.localStorage;
  // @ts-ignore
  delete global.sessionStorage;
  // @ts-ignore
  delete global.requestAnimationFrame;
  // @ts-ignore
  delete global.cancelAnimationFrame;
  // @ts-ignore
  delete global.performance;
  // @ts-ignore
  delete global.Image;
  // @ts-ignore
  delete global.URL;
};<|MERGE_RESOLUTION|>--- conflicted
+++ resolved
@@ -190,29 +190,17 @@
       setItem: jest.fn(),
       removeItem: jest.fn(),
       clear: jest.fn(),
-<<<<<<< HEAD
-      length: 0,
-      key: jest.fn().mockReturnValue(null)
-    } as Storage,
-=======
       key: jest.fn(),
       length: 0
     },
->>>>>>> 95841492
     sessionStorage: {
       getItem: jest.fn(),
       setItem: jest.fn(),
       removeItem: jest.fn(),
       clear: jest.fn(),
-<<<<<<< HEAD
-      length: 0,
-      key: jest.fn().mockReturnValue(null)
-    } as Storage,
-=======
       key: jest.fn(),
       length: 0
     },
->>>>>>> 95841492
     addEventListener: jest.fn((type: string, listener: Function) => {
       if (!listeners.has(type)) {
         listeners.set(type, new Set());
@@ -264,18 +252,6 @@
       getEntriesByType: jest.fn().mockReturnValue([]),
       clearMarks: jest.fn(),
       clearMeasures: jest.fn(),
-<<<<<<< HEAD
-      eventCounts: new Map(),
-      navigation: {} as PerformanceNavigation,
-      onresourcetimingbufferfull: null,
-      timeOrigin: Date.now(),
-      timing: {} as PerformanceTiming,
-      getEntries: jest.fn().mockReturnValue([]),
-      getEntriesByName: jest.fn().mockReturnValue([]),
-      setResourceTimingBufferSize: jest.fn(),
-      clearResourceTimings: jest.fn(),
-      toJSON: jest.fn()
-=======
       getEntries: jest.fn().mockReturnValue([]),
       getEntriesByName: jest.fn().mockReturnValue([]),
       clearResourceTimings: jest.fn(),
@@ -289,7 +265,6 @@
       addEventListener: jest.fn(),
       removeEventListener: jest.fn(),
       dispatchEvent: jest.fn()
->>>>>>> 95841492
     } as unknown as Performance,
     fetch: jest.fn().mockResolvedValue({
       ok: true,
